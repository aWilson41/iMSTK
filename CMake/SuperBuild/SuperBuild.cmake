--- conflicted
+++ resolved
@@ -17,15 +17,11 @@
 #
 ###########################################################################
 
-<<<<<<< HEAD
-set(SimMedTK_DEPENDENCIES VegaFEM Assimp GLFW Eigen GLEW GLUT GLM )
+set(SimMedTK_DEPENDENCIES VegaFEM Assimp GLFW Eigen GLEW GLUT GLM ThreadPool)
 if(BUILD_TESTING)
   list(APPEND SimMedTK_DEPENDENCIES Bandit)
 endif()
 
-=======
-set(SimMedTK_DEPENDENCIES VegaFEM Assimp GLFW Eigen GLEW GLUT GLM ThreadPool)
->>>>>>> c41b1795
 if(WIN32)
   list(APPEND SimMedTK_DEPENDENCIES PTHREAD)
 endif(WIN32)
