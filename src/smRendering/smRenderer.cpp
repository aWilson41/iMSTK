--- conflicted
+++ resolved
@@ -577,17 +577,11 @@
     //Load View and Projection Matrices
     // -- with new rendering techniques, these would be passed to a shader
     glMatrixMode(GL_PROJECTION);
-<<<<<<< HEAD
-    glLoadMatrixf(p_scene->getCamera()->getProjMatRef());
-    glMatrixMode(GL_MODELVIEW);
-    glLoadMatrixf(p_scene->getCamera()->getViewMatRef());
-=======
     glPushMatrix();
     glLoadMatrixf(p_proj.data());
     glMatrixMode(GL_MODELVIEW);
     glPushMatrix();
     glLoadMatrixf(p_view.data());
->>>>>>> e03c6bb6
 
     sceneIter.setScene(p_scene, p_param.caller);
 
