--- conflicted
+++ resolved
@@ -28,12 +28,9 @@
 #include "smSimulators/smMyStylus.h"
 #include "smMesh/smSurfaceMesh.h"
 #include "smCore/smSDK.h"
-<<<<<<< HEAD
-
-MyStylus::MyStylus(smChar *p_shaft, smChar *p_lower, smChar *p_upper)
-=======
+#include "smUtilities/smMatrix.h"
+
 MyStylus::MyStylus(const smString& p_shaft, const smString& p_lower, const smString& p_upper)
->>>>>>> 530d7995
 {
     angle = 0;
     smMatrix33f rot = Eigen::AngleAxisf(-SM_PI_HALF, smVec3f::UnitX()).matrix();
