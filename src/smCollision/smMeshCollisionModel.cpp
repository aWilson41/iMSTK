--- conflicted
+++ resolved
@@ -40,19 +40,12 @@
 {
     this->mesh.reset();
     this->mesh = modelMesh;
-<<<<<<< HEAD
     this->aabbTree = std::make_shared<AABBTreeType>(std::static_pointer_cast<smSurfaceMesh>(this->mesh), 6);
     this->aabbTree->initStructure();
 }
 void smMeshCollisionModel::loadTriangleMesh(const std::string& meshName, const smMeshFileType &type)
 {
-    if(this->mesh == nullptr)
-=======
-}
-void smMeshCollisionModel::loadTriangleMesh(const std::string& meshName, const smMeshFileType &type)
-{
     if(nullptr == this->mesh)
->>>>>>> e03c6bb6
     {
         this->mesh = std::make_shared<smSurfaceMesh>();
     }
@@ -61,6 +54,7 @@
     this->aabbTree = std::make_shared<AABBTreeType>(std::static_pointer_cast<smSurfaceMesh>(this->mesh), 6);
     this->aabbTree->initStructure();
 }
+
 std::shared_ptr< smMeshCollisionModel::AABBTreeType > smMeshCollisionModel::getAABBTree()
 {
     assert(this->aabbTree);
