#-----------------------------------------------------------------------------
# Create target
#-----------------------------------------------------------------------------

list(APPEND Dependencies
  Common
  VRPN)
  
include(imstkAddLibrary)
set(HAPTIC_DEVICE_LIBS)
if(${PROJECT_NAME}_USE_OpenHaptics)
  set(HAPTIC_DEVICE_LIBS OpenHapticsSDK)
endif()

list(APPEND ExclusionFiles "")
if(${PROJECT_NAME}_USE_OpenHaptics)
  list(APPEND Dependencies
    ${HAPTIC_DEVICE_LIBS})
else()
  list(APPEND ExclusionFiles
    imstkHDAPIDeviceClient.h
    imstkHDAPIDeviceClient.cpp
    imstkHDAPIDeviceServer.h
    imstkHDAPIDeviceServer.cpp)
endif()

<<<<<<< HEAD
if(NOT ${PROJECT_NAME}_ENABLE_VR)
  list(APPEND ExclusionFiles
    imstkOpenVRDeviceClient.h
    imstkOpenVRDeviceClient.cpp)
endif()

set(HAPTIC_DEVICE_LIBS)
if(${PROJECT_NAME}_USE_OpenHaptics)
  set(HAPTIC_DEVICE_LIBS OpenHapticsSDK)
endif()

include(imstkAddLibrary)
=======

>>>>>>> fce230a5
imstk_add_library(Devices
  EXCLUDE_FILES
    ${ExclusionFiles}
  DEPENDS
    ${Dependencies})

#-----------------------------------------------------------------------------
# Testing
#-----------------------------------------------------------------------------
#if( ${PROJECT_NAME}_BUILD_TESTING )
#  add_subdirectory( Testing )
#endif()<|MERGE_RESOLUTION|>--- conflicted
+++ resolved
@@ -24,7 +24,6 @@
     imstkHDAPIDeviceServer.cpp)
 endif()
 
-<<<<<<< HEAD
 if(NOT ${PROJECT_NAME}_ENABLE_VR)
   list(APPEND ExclusionFiles
     imstkOpenVRDeviceClient.h
@@ -37,9 +36,6 @@
 endif()
 
 include(imstkAddLibrary)
-=======
-
->>>>>>> fce230a5
 imstk_add_library(Devices
   EXCLUDE_FILES
     ${ExclusionFiles}
