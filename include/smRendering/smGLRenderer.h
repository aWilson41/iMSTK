--- conflicted
+++ resolved
@@ -79,21 +79,13 @@
 
     /// \brief switch to default rendering
     static void enableDefaultGLRendering();
-<<<<<<< HEAD
 
     /// \brief Renders an smScene's objects
-=======
-    /// \brief Renders a smScene's objects
->>>>>>> c29fcb9a
     ///
     /// \detail Requires the caller to have called registerForScene() on p_scene
     /// \param p_scene The scene to render
     /// \param p_param The drawing parameters
-<<<<<<< HEAD
-    static void renderScene(std::shared_ptr<smScene> p_scene, smDrawParam p_param);
-
-=======
-    static void renderScene(smScene* p_scene,
+    static void renderScene(std::shared_ptr<smScene> p_scene,
                             smDrawParam p_param);
     /// \brief Renders a smScene's objects
     ///
@@ -102,11 +94,11 @@
     /// \param p_param The drawing parameters
     /// \param p_proj A custom projection matrix to use instead of that provided with the scene
     /// \param p_view A custom view matrix to use instead of that provided with the scene
-    static void renderScene(smScene* p_scene,
+    static void renderScene(std::shared_ptr<smScene> p_scene,
                             smDrawParam p_param,
                             const smMatrix44f &p_proj,
                             const smMatrix44f &p_view);
->>>>>>> c29fcb9a
+
     /// \brief Renders a single smSceneObject
     ///
     /// \param p_sceneObject The scene object to render
