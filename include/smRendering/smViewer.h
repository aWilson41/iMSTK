/*=========================================================================
 * Copyright (c) Center for Modeling, Simulation, and Imaging in Medicine,
 *                        Rensselaer Polytechnic Institute
 *
 * Licensed under the Apache License, Version 2.0 (the "License");
 * you may not use this file except in compliance with the License.
 * You may obtain a copy of the License at
 *
 *     http://www.apache.org/licenses/LICENSE-2.0
 *
 * Unless required by applicable law or agreed to in writing, software
 * distributed under the License is distributed on an "AS IS" BASIS,
 * WITHOUT WARRANTIES OR CONDITIONS OF ANY KIND, either express or implied.
 * See the License for the specific language governing permissions and
 * limitations under the License.
 /=========================================================================

 /**
  *  \brief
  *  \details
  *  \author
  *  \author
  *  \copyright Apache License, Version 2.0.
  */

#ifndef SMVIEWER_H
#define SMVIEWER_H
<<<<<<< HEAD
#include <QGLViewer/qglviewer.h>
// #include <GL/glut.h>
#include <QDrag>
#include <QUrl>
#include <QDialog>
=======
#include <GL/glut.h>
>>>>>>> 770a4897

#include "smCore/smConfig.h"
#include "smShader/smShader.h"
#include "smCore/smScene.h"
#include "smCore/smDispatcher.h"
#include "smCore/smModule.h"
#include "smCore/smStaticSceneObject.h"
#include "smUtilities/smGLUtils.h"
#include "smUtilities/smMatrix44.h"
#include "smRendering/smVBO.h"
#include "smCore/smEventData.h"
#include "smCore/smEventHandler.h"
#include "smSimulators/smPBDSceneObject.h"
#include "smSimulators/smFemSceneObject.h"
#include "smUtilities/smDataStructs.h"
#include "smSimulators/smStylusObject.h"
#include "smRendering/smLight.h"
#include "smCore/smDoubleBuffer.h"
#include "smRendering/smFrameBuffer.h"
#include "smUtilities/smVec3.h"
#include "smShader/SceneTextureShader.h"

#include "smRendering/smCamera.h"
#include <GLFW/glfw3.h>

//forward declaration
class smSDK;
class smOpenGLWindowStream;
class MetalShader;

class smCameraCollisionInterface
{
public:
    virtual bool checkCameraCollision() = 0;
};

enum smRenderingStageType
{
    SMRENDERSTAGE_SHADOWPASS,
    SMRENDERSTAGE_DPMAPPASS,
    SMRENDERSTAGE_CUSTOMPASS,
    SMRENDERSTAGE_FINALPASS
};

enum smRenderTargetType
{
    SMRENDERTARGET_SCREEN,
    SMRENDERTARGET_FBO
};

/// \brief Describes what to render and where the rendering should take place
struct smRenderOperation
{
    smRenderOperation();
    smScene *scene; ///< The scene full of objects to render
    smFrameBuffer *fbo; ///< Only required if rendering to FBO, specifies the FBO to render to
    smString fboName; ///< Only required if rendering to FBO, named reference to look up the FBO pointer
    smRenderTargetType target; ///< Specifies where the rendered result should be placed see smRenderTargetType
};

struct smFboListItem
{
    smString fboName; ///< String identification
    smFrameBuffer* fbo; ///< The FBO pointer
    smTexture *depthTex; ///< The FBO depth texture pointer
    smTexture *colorTex; ///< The FBO color texture pointer
    smUInt width; ///< The width of the FBO
    smUInt height; ///< The height of the FBO
};

/// \brief Handles all rendering routines.
class smViewer : public smModule, public smEventHandler
{
protected:
    vector<smCoreClass*> objectList;
    smIndiceArray<smLight*> *lights;
    vector<smRenderOperation> renderOperations;
    vector<smFboListItem> fboListItems;

    ///Vertex Buffer objects
    smVBO *vboDynamicObject;
    smVBO * vboStaticObject;
    smShader shader;
    smShader shader1;
    GLuint paramColor;
    smErrorLog *log;

    //virtual void drawSurfaceMeshTriangles(smSurfaceMesh *p_surfaceMesh,smRenderDetail *renderDetail);
    virtual void drawSurfaceMeshTriangles(smMesh *p_surfaceMesh, smRenderDetail *renderDetail);
    virtual void drawSMStaticObject(smStaticSceneObject *p_smPhsyObject);
    virtual void drawSurfaceMeshTrianglesVBO(smSurfaceMesh *p_surfaceMesh,
            smRenderDetail *renderDetail,
            smInt p_objectId,
            smVBOType p_VBOType);
    void drawSMDeformableObject(smPBDSurfaceSceneObject *p_smPhsyObject);
    void drawFemObject(smFemSceneObject *p_smFEM);
    void drawNormals(smMesh *p_mesh);
    friend class smSDK;
    smMatrix44<smFloat> shadowMatrix;
    smColor shadowColor;

    ///Frame Buffer for Shadow rendering
    smFrameBuffer *fbo;
    smFrameBuffer *backfbo;
    smFrameBuffer *frontfbo;

    ///Shadow Shader
    smShader *shadow;
    smGLInt shadowMapUniform;
    smInt unlimitedFPSVariableChanged;
    smBool unlimitedFPSEnabled;
    smInt screenResolutionWidth;
    smInt screenResolutionHeight;

public:
    smRenderingStageType renderStage;
    smBool boostViewer;

    GLFWwindow* window;
    smCamera camera;

    smInt height(void);
    smInt width(void);
    smFloat aspectRatio(void);

    ///if the camera motion is enabled from other external devices
    smBool enableCameraMotion;

    //it is public for now
    smOpenGLWindowStream *windowOutput;
    /// \brief Viewer settings
    smUInt viewerRenderDetail;
    /// \brief enable console display
    smBool consoleDisplay;
    /// \brief camera collision enabled/disabled
    bool isCameraCollided;
    /// \brief addlight
    smInt addLight(smLight *p_light);
    /// \brief set light given with light ID
    smBool setLight(smInt lightId, smLight *p_light);
    /// \brief refresh lights. updates light  position based on the gl matrix
    void refreshLights();
    /// \brief update light information
    smBool updateLight(smInt p_lightId, smLight *p_light);
    void setLightPos(smInt p_lightId, smLightPos p_pos);
    void setLightPos(smInt p_lightId, smLightPos p_pos, smVec3<smFloat> p_direction);
    /// \brief disable vSync
    void setUnlimitedFPS(smBool p_enableFPS);
    /// \brief constructor. requires error log.
    smViewer(smErrorLog *log);
    /// \brief initialization for viewer
    virtual  void init();
    /// \brief for exit viewer
    void exitViewer();
    /// \brief add object for rendering
    void addObject(smCoreClass *object);
    /// \brief add text for display
    void addText(QString p_tag);
    /// \brief update text
    void updateText(QString p_tag, QString p_string);
    void updateText(smInt p_handle, QString p_string);
    /// \brief change window resolution
    void setScreenResolution(smInt p_width, smInt p_height);
    /// \brief set scene as texture
    void setSceneAsTextureShader(SceneTextureShader *p_shader);
    /// \brief set the window title
    void setWindowTitle(string);
    /// \brief Registers a scene for rendering with the viewer
    void registerScene(smScene *p_scene, smRenderTargetType p_target, const smString &p_fboName);
    /// \brief Adds an FBO to the viewer to allow rendering to it.
    ///
    /// \detail The FBO will be created an initialized in the viewer.
    ///
    /// \param p_fboName String to reference the FBO by
    /// \param p_colorTex A texture that will contain the fbo's color texture.
    /// \param p_depthTex A texture that will contain the fbo's depth texture.
    /// \param p_width The width of the fbo
    /// \param p_height The height of the fbo
    void addFBO(const smString &p_fboName, 
                smTexture *p_colorTex, smTexture *p_depthTex,
                smUInt p_width, smUInt p_height);
    string windowTitle;
    smColor defaultDiffuseColor;
    smColor defaultAmbientColor;
    smColor defaultSpecularColor;
    /// \brief if you want to put offset in camera movement. The following is the properties
    smDouble offsetAngle_Direction;
    smDouble offsetAngle_UpDirection;
    smDouble offsetAngle_rightDirection;
    smVec3d finalDeviceCameraDir;
    smVec3d finalDeviceUpCameraDir;
    smVec3d finalDeviceRightCameraDir;

protected:
    /// \brief Renders the internal sceneList
    void renderSceneList(smDrawParam p_param);
    /// \brief Processes a render operation
    void processRenderOperation(const smRenderOperation &p_rop, smDrawParam p_param);
    /// \brief Processes viewerRenderDetail options
    void processViewerOptions();
    /// \brief Renders the render operation to screen
    void renderToScreen(const smRenderOperation &p_rop, smDrawParam p_param);
    /// \brief Renders the render operation to an FBO
    void renderToFBO(const smRenderOperation &p_rop, smDrawParam p_param);
    /// \brief Initializes the FBOs in the FBO list
    void initFboListItems();
    /// \breif Destroys all the FBOs in the FBO list
    void destroyFboListItems();
    /// \brief
    void initDepthBuffer();
    /// \brief Set the color and other viewer defaults
    void setToDefaults();
    /// \brief Texture for shadow mapping
    smGLUInt shadowMapTexture;
    /// \brief called in the beginning of each frame
    virtual void beginFrame();
    /// \brief called in the end of each frame
    virtual void endFrame();
    /// \brief draw routines
    virtual void draw();
    /// \brief adjust  rendering FPS
    void adjustFPS();
    /// \brief draw with shadows enabled
    void drawWithShadows(smDrawParam &p_param);
    /// \brief render depth texture for debugging
    void renderTextureOnView();
    /// \brief draw console. legacy code
    void drawConsole();
    /// \brief key press event. This is called when key is pressed
    void keyPressEvent(QKeyEvent *e);
    /// \brief  event handler
    void handleEvent(smEvent *p_event);
    /// \brief  enable attached lights
    void enableLights();
    /// \brief  scale for light drawing in the scene.
    smFloat lightDrawScale;
    //delete this..this is for demo..
    smVec3<smDouble> hapticPosition;
    smVec3<smDouble>  hapticForce;
    /// \brief  launches the the viewer. don't call sdk will call this
    virtual void exec();

public:
    /// \brief device camera position. This is used for manipulation of the camera with haptic device
    smVec3<smDouble> deviceCameraPos;
    smVec3<smDouble> deviceCameraDir;
    smVec3<smDouble> deviceCameraUpDir;
    /// \brief  check if the camera is collided or not
    smBool  checkCameraCollisionWithScene();
    void addCollisionCheckMeshes(smMesh *mesh);
    /// \brief  stores the  meshes that the collision check  will be performed with camera.
    vector<smMesh*> collisionMeshes;
    /// \brief  camera effective radius
    smFloat cameraRadius;
    /// \brief   previous state is collided.internal use
    smBool prevState_collided;
    /// \brief  last camera position
    smVec3f lastCamPos;
    /// \brief   check camera is collided
    smBool checkCameraCollision;
    /// \brief  camera collision callback
    smCameraCollisionInterface *notes_cameraCollision;
    /// \brief   for dynamic reflection
    MetalShader *renderandreflection;
    /// \brief  forms that will be lauched for GUI
    vector<QDialog *>forms;
    /// \brief   adding form  the viewer.
    void addForm(QDialog *p_form);
};

#endif<|MERGE_RESOLUTION|>--- conflicted
+++ resolved
@@ -25,15 +25,6 @@
 
 #ifndef SMVIEWER_H
 #define SMVIEWER_H
-<<<<<<< HEAD
-#include <QGLViewer/qglviewer.h>
-// #include <GL/glut.h>
-#include <QDrag>
-#include <QUrl>
-#include <QDialog>
-=======
-#include <GL/glut.h>
->>>>>>> 770a4897
 
 #include "smCore/smConfig.h"
 #include "smShader/smShader.h"
@@ -143,6 +134,7 @@
     ///Shadow Shader
     smShader *shadow;
     smGLInt shadowMapUniform;
+    void drawSmLight(smLight *light);
     smInt unlimitedFPSVariableChanged;
     smBool unlimitedFPSEnabled;
     smInt screenResolutionWidth;
